--- conflicted
+++ resolved
@@ -112,20 +112,6 @@
                 opacity_row = step1.row(align=True)
                 opacity_row.prop(S, "spp_reference_image_opacity", text="Opacity", slider=True)
 
-<<<<<<< HEAD
-            # Stabilizer (optional)
-            stab = step1.box()
-            r = stab.row(align=True)
-            if hasattr(S, "spp_use_stabilizer"):
-                r.prop(S, "spp_use_stabilizer", text="")
-            r.label(text="Stabilizer Settings")
-            if getattr(S, "spp_use_stabilizer", False):
-                c = stab.column(align=True)
-                if hasattr(S, "spp_stabilizer_radius"):
-                    c.prop(S, "spp_stabilizer_radius", text="Radius")
-                if hasattr(S, "spp_stabilizer_strength_ui"):
-                    c.prop(S, "spp_stabilizer_strength_ui", text="Strength")
-=======
             # Stabilizer (collapsible)
             stab = step1.box()
             r = stab.row(align=True)
@@ -140,7 +126,6 @@
                         stab_content.prop(S, "spp_stabilizer_radius", text="Radius")
                     if hasattr(S, "spp_stabilizer_strength_ui"):
                         stab_content.prop(S, "spp_stabilizer_strength_ui", text="Strength")        
->>>>>>> 23bd03e4
 
         # -----------------------------
         # Step 2 (collapsible, always-on)
